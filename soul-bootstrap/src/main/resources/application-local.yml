--- conflicted
+++ resolved
@@ -32,7 +32,7 @@
     defaults:
       enabled: false
 
-soul:
+soul :
     file:
       enabled: true
     corss:
@@ -40,32 +40,27 @@
     dubbo :
       parameter: multi
     sync:
-<<<<<<< HEAD
-#        websocket :
-#             urls: ws://localhost:9095/websocket
-=======
-        websocket :
-             urls: ws://localhost:9095/websocket
-    exclude:
-      enable: false
-      paths:
-        - /favicon.ico
->>>>>>> 59810f67
-#        zookeeper:
-#             url: localhost:2181
-#             sessionTimeout: 5000
-#             connectionTimeout: 2000
-        http:
-             url : http://localhost:9095
-#        nacos:
-#              url: localhost:8848
-#              namespace: 1c10d748-af86-43b9-8265-75f487d20c6c
-#              acm:
-#                enabled: false
-#                endpoint: acm.aliyun.com
-#                namespace:
-#                accessKey:
-#                secretKey:
+#      websocket :
+#        urls: ws://localhost:9095/websocket
+      exclude:
+        enable: false
+        paths:
+          - /favicon.ico
+#      zookeeper:
+#        url: localhost:2181
+#        sessionTimeout: 5000
+#        connectionTimeout: 2000
+      http:
+        url : http://localhost:9095
+#      nacos:
+#        url: localhost:8848
+#        namespace: 1c10d748-af86-43b9-8265-75f487d20c6c
+#        acm:
+#          enabled: false
+#          endpoint: acm.aliyun.com
+#          namespace:
+#          accessKey:
+#          secretKey:
 
 
 #eureka:
