/*
 * Licensed to the Apache Software Foundation (ASF) under one or more
 * contributor license agreements.  See the NOTICE file distributed with
 * this work for additional information regarding copyright ownership.
 * The ASF licenses this file to You under the Apache License, Version 2.0
 * (the "License"); you may not use this file except in compliance with
 * the License.  You may obtain a copy of the License at
 *
 *     http://www.apache.org/licenses/LICENSE-2.0
 *
 * Unless required by applicable law or agreed to in writing, software
 * distributed under the License is distributed on an "AS IS" BASIS,
 * WITHOUT WARRANTIES OR CONDITIONS OF ANY KIND, either express or implied.
 * See the License for the specific language governing permissions and
 * limitations under the License.
 */

package org.dromara.soul.plugin.alibaba.dubbo.subscriber;

import com.google.common.collect.Maps;

import java.util.Objects;
import java.util.concurrent.ConcurrentMap;

import org.dromara.soul.common.dto.MetaData;
import org.dromara.soul.common.enums.RpcTypeEnum;
import org.dromara.soul.plugin.alibaba.dubbo.cache.ApplicationConfigCache;
import org.dromara.soul.sync.data.api.MetaDataSubscriber;

/**
 * The type Alibaba dubbo meta data subscriber.
 *
 * @author xiaoyu
 */
public class AlibabaDubboMetaDataSubscriber implements MetaDataSubscriber {

    private static final ConcurrentMap<String, MetaData> META_DATA = Maps.newConcurrentMap();

    @Override
    public void onSubscribe(final MetaData metaData) {
        // 只是把跟dubbo相关的元数据存放到内存中
        if (RpcTypeEnum.DUBBO.getName().equals(metaData.getRpcType())) {
            MetaData exist = META_DATA.get(metaData.getPath());
<<<<<<< HEAD
            // 如果当前的dubbo路径不存在，则需要初始化服务引用
            if (Objects.isNull(META_DATA.get(metaData.getPath())) || Objects.isNull(ApplicationConfigCache.getInstance().get(metaData.getPath()))) {
=======
            if (Objects.isNull(exist) || Objects.isNull(ApplicationConfigCache.getInstance().get(metaData.getPath()))) {
>>>>>>> 235c5c54
                // The first initialization
                // 将服务路径与服务引用配置放到应用配置缓存中
                ApplicationConfigCache.getInstance().initRef(metaData);
            } else {
                // There are updates, which only support the update of four properties of serviceName rpcExt parameterTypes methodName,
                // because these four properties will affect the call of Dubbo;
                // 如果存在，则查看是否存在属性变更的地方，如果存在则要重新build的服务引用
                if (!Objects.equals(metaData.getServiceName(), exist.getServiceName())
                        || !Objects.equals(metaData.getRpcExt(), exist.getRpcExt())
                        || !Objects.equals(metaData.getParameterTypes(), exist.getParameterTypes())
                        || !Objects.equals(metaData.getMethodName(), exist.getMethodName())) {
                    // 重新构建服务引用并放到应用配置缓存中
                    ApplicationConfigCache.getInstance().build(metaData);
                }
            }
            META_DATA.put(metaData.getPath(), metaData);
        }
    }

    @Override
    public void unSubscribe(final MetaData metaData) {
        if (RpcTypeEnum.DUBBO.getName().equals(metaData.getRpcType())) {
            ApplicationConfigCache.getInstance().invalidate(metaData.getPath());
            META_DATA.remove(metaData.getPath());
        }
    }
}<|MERGE_RESOLUTION|>--- conflicted
+++ resolved
@@ -41,28 +41,26 @@
         // 只是把跟dubbo相关的元数据存放到内存中
         if (RpcTypeEnum.DUBBO.getName().equals(metaData.getRpcType())) {
             MetaData exist = META_DATA.get(metaData.getPath());
-<<<<<<< HEAD
-            // 如果当前的dubbo路径不存在，则需要初始化服务引用
-            if (Objects.isNull(META_DATA.get(metaData.getPath())) || Objects.isNull(ApplicationConfigCache.getInstance().get(metaData.getPath()))) {
-=======
             if (Objects.isNull(exist) || Objects.isNull(ApplicationConfigCache.getInstance().get(metaData.getPath()))) {
->>>>>>> 235c5c54
-                // The first initialization
-                // 将服务路径与服务引用配置放到应用配置缓存中
-                ApplicationConfigCache.getInstance().initRef(metaData);
-            } else {
-                // There are updates, which only support the update of four properties of serviceName rpcExt parameterTypes methodName,
-                // because these four properties will affect the call of Dubbo;
-                // 如果存在，则查看是否存在属性变更的地方，如果存在则要重新build的服务引用
-                if (!Objects.equals(metaData.getServiceName(), exist.getServiceName())
-                        || !Objects.equals(metaData.getRpcExt(), exist.getRpcExt())
-                        || !Objects.equals(metaData.getParameterTypes(), exist.getParameterTypes())
-                        || !Objects.equals(metaData.getMethodName(), exist.getMethodName())) {
-                    // 重新构建服务引用并放到应用配置缓存中
-                    ApplicationConfigCache.getInstance().build(metaData);
+                // 如果当前的dubbo路径不存在，则需要初始化服务引用
+                if (Objects.isNull(META_DATA.get(metaData.getPath())) || Objects.isNull(ApplicationConfigCache.getInstance().get(metaData.getPath()))) {
+                    // The first initialization
+                    // 将服务路径与服务引用配置放到应用配置缓存中
+                    ApplicationConfigCache.getInstance().initRef(metaData);
+                } else {
+                    // There are updates, which only support the update of four properties of serviceName rpcExt parameterTypes methodName,
+                    // because these four properties will affect the call of Dubbo;
+                    // 如果存在，则查看是否存在属性变更的地方，如果存在则要重新build的服务引用
+                    if (!Objects.equals(metaData.getServiceName(), exist.getServiceName())
+                            || !Objects.equals(metaData.getRpcExt(), exist.getRpcExt())
+                            || !Objects.equals(metaData.getParameterTypes(), exist.getParameterTypes())
+                            || !Objects.equals(metaData.getMethodName(), exist.getMethodName())) {
+                        // 重新构建服务引用并放到应用配置缓存中
+                        ApplicationConfigCache.getInstance().build(metaData);
+                    }
                 }
+                META_DATA.put(metaData.getPath(), metaData);
             }
-            META_DATA.put(metaData.getPath(), metaData);
         }
     }
 
